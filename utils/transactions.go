--- conflicted
+++ resolved
@@ -14,18 +14,11 @@
 )
 
 const (
-<<<<<<< HEAD
 	maxUint64  uint64 = math.MaxUint64
 	maxUint128        = "0xffffffffffffffffffffffffffffffff"
 
 	negativeResourceBoundsErr = "resource bounds cannot be negative, got '%#x'"
 	invalidResourceBoundsErr  = "invalid resource bounds: '%v' is not a valid big.Int"
-=======
-	maxUint64                 uint64 = math.MaxUint64
-	maxUint128                       = "0xffffffffffffffffffffffffffffffff"
-	negativeResourceBoundsErr        = "resource bounds cannot be negative, got '%#x'"
-	invalidResourceBoundsErr         = "invalid resource bounds: '%v' is not a valid big.Int"
->>>>>>> f010d5bf
 )
 
 // Optional settings when building a transaction.
